--- conflicted
+++ resolved
@@ -63,23 +63,9 @@
         print("INFO: not using multiprocessing")
 
     for t in templates:
-<<<<<<< HEAD
-        print('zchi2 scan for '+t.type)
-        
-        ntargets = len(targets)
-        chunksize = min(20, max(1, ntargets // ncpu))
-
-        args = list()
-        for i in range(0, ntargets, chunksize):
-            verbose = (i==0)
-            args.append( [t.redshifts, targets[i:i+chunksize], t, verbose] )
-   
-        print('{} starting calc_zchi2 map'.format(time.asctime()))
-=======
         print('Starting zchi2 scan for '+t.fulltype)
         
         t0 = time.time()
->>>>>>> 306aaf42
         if ncpu > 1:
             zchi2, zcoeff, penalty = redrock.zscan.parallel_calc_zchi2_targets(t.redshifts, targets, t, ncpu=ncpu)
         else:
